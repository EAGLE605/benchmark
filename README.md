<<<<<<< HEAD
# Benchmark Tool

A comprehensive Python benchmarking tool for performance testing and measurement with built-in code quality standards and syntax compliance.

## Features

- 🚀 **High-Performance Benchmarking**: Accurate timing and resource measurement
- 📊 **Comprehensive Metrics**: Execution time, memory usage, and CPU utilization
- 🔧 **Flexible Configuration**: Customizable iterations, setup/teardown functions
- 📈 **Rich Reporting**: Formatted tables with sorting and filtering options
- 🎯 **CLI Interface**: Easy-to-use command-line interface
- ✅ **Code Quality**: Built-in linting, formatting, and type checking
- 🧪 **Test Coverage**: Comprehensive test suite with coverage reporting

## Installation

### From Source
=======
# Benchmark

[![CI Pipeline](https://github.com/EAGLE605/benchmark/workflows/CI%20Pipeline/badge.svg)](https://github.com/EAGLE605/benchmark/actions)
[![codecov](https://codecov.io/gh/EAGLE605/benchmark/branch/main/graph/badge.svg)](https://codecov.io/gh/EAGLE605/benchmark)
[![Python 3.8+](https://img.shields.io/badge/python-3.8+-blue.svg)](https://www.python.org/downloads/)
[![Code style: black](https://img.shields.io/badge/code%20style-black-000000.svg)](https://github.com/psf/black)

A modern, well-tested Python benchmarking tool for measuring and comparing product performance with comprehensive analysis and reporting capabilities.

## Features

- 🚀 **Clean, Typed API**: Modern Python with type hints and clear interfaces
- 📊 **Statistical Analysis**: Comprehensive performance analysis with ratios and insights
- 🧪 **Well Tested**: 80%+ test coverage with comprehensive unit tests
- 🔍 **Code Quality**: Automated linting, formatting, and type checking
- 📈 **Multiple Output Formats**: Save results to JSON, CSV, or console
- 🖥️ **CLI Interface**: Easy-to-use command-line tool
- ⚡ **CI/CD Ready**: GitHub Actions workflow for automated testing
- 📋 **Audit Script**: One-command code quality validation

## Quick Start

### Installation
>>>>>>> 834f7549

```bash
# Clone the repository
git clone https://github.com/EAGLE605/benchmark.git
cd benchmark

<<<<<<< HEAD
# Install in development mode
pip install -e .[dev]
```

### Production Install

```bash
pip install -e .
```

## Quick Start

### Command Line Usage

```bash
# Run example benchmarks
benchmark

# Customize iterations and sorting
benchmark --iterations 20 --sort-by memory_usage --verbose

# Disable memory/CPU measurement
benchmark --no-memory --no-cpu
```

### Python API Usage

```python
from benchmark import Benchmark, BenchmarkRunner

# Create a simple benchmark
def fibonacci(n):
    if n <= 1:
        return n
    return fibonacci(n-1) + fibonacci(n-2)

# Set up benchmark
benchmark = Benchmark(
    name="Fibonacci Calculation",
    func=fibonacci,
    iterations=10,
    measure_memory=True,
    measure_cpu=True
)

# Run benchmark
result = benchmark.run(25)
print(f"Average time: {result.execution_time:.4f}s")

# Use benchmark runner for multiple tests
runner = BenchmarkRunner()
runner.add_benchmark(benchmark)
results = runner.run_all()
print(runner.generate_report())
```

## Code Quality Standards

This project follows strict coding standards and syntax compliance:

### Coding Standards

- **PEP 8**: Python style guide compliance
- **Type Hints**: Full type annotation coverage
- **Docstrings**: Google-style docstring format
- **Import Sorting**: Organized imports with isort
- **Code Formatting**: Black code formatter (88-character line length)

### Quality Tools

- **Black**: Code formatting (`black benchmark tests`)
- **isort**: Import sorting (`isort benchmark tests`)
- **flake8**: Linting and style checking (`flake8 benchmark tests`)
- **mypy**: Static type checking (`mypy benchmark`)
- **pytest**: Testing framework with coverage (`pytest tests/ --cov=benchmark`)

### Running Code Audit

```bash
# Run complete code audit
python scripts/audit_code.py

# Run individual checks
make lint          # Linting checks
make format        # Code formatting
make type-check    # Type checking
make test          # Run tests
make check         # All checks combined
```

## Development

### Setup Development Environment

```bash
# Install development dependencies
make install-dev

# Run all setup and checks
make all
```

### Available Make Targets

```bash
make help          # Show all available targets
make install       # Install production dependencies
make install-dev   # Install development dependencies
make lint          # Run linting checks
make format        # Format code with black and isort
make type-check    # Run type checking with mypy
make test          # Run tests
make test-coverage # Run tests with coverage
make clean         # Clean build artifacts
make check         # Run all checks (lint, type-check, test)
make ci-check      # Run CI checks with coverage
=======
# Install dependencies
pip install -r requirements.txt

# Install in development mode
pip install -e .
```

### Basic Usage

#### As a Python Module

```python
from benchmark.bench import measure_products, analyze_results

# Benchmark multiple products
results = measure_products(['ProductA', 'ProductB', 'ProductC'], iterations=100)
print(results)
# {'ProductA': 0.001234, 'ProductB': 0.001456, 'ProductC': 0.001123}

# Analyze the results
analysis = analyze_results(results)
print(f"Fastest: {analysis['fastest_product']} ({analysis['fastest_time']:.6f}s)")
print(f"Performance ratio: {analysis['performance_ratio']:.2f}x")
```

#### Using the CLI

```bash
# Basic benchmark with default products
python -m benchmark.cli

# Custom products with more iterations
python -m benchmark.cli -p ProductA ProductB ProductC -i 500

# Save results to files with verbose output
python -m benchmark.cli --json --csv --verbose

# Custom output directory
python -m benchmark.cli --output-dir ./my_results --json
```

#### CLI Options

```
usage: python -m benchmark.cli [-h] [-p PRODUCTS [PRODUCTS ...]] [-i ITERATIONS]
                               [--output-dir OUTPUT_DIR] [--json] [--csv] [-v] [--version]

options:
  -h, --help            show this help message and exit
  -p, --products        List of product names to benchmark
  -i, --iterations      Number of iterations per product (default: 100)
  --output-dir          Output directory for results (default: benchmark_results)
  --json               Save results to JSON format
  --csv                Save results to CSV format
  -v, --verbose        Enable verbose output
  --version            show program's version number and exit
```

## API Reference

### Core Functions

#### `measure_work(work: Callable[[], None]) -> float`

Measure the execution time of a single work function.

**Parameters:**
- `work`: A callable that takes no arguments and returns None

**Returns:**
- Elapsed time in seconds as a float

**Example:**
```python
def my_work():
    time.sleep(0.001)

elapsed = measure_work(my_work)
```

#### `measure_products(products: Iterable[str], iterations: int = 1000) -> Dict[str, float]`

Benchmark multiple products with statistical analysis.

**Parameters:**
- `products`: An iterable of product identifiers to benchmark
- `iterations`: Number of iterations to run for each product (default: 1000)

**Returns:**
- Dictionary mapping product names to average execution times

#### `analyze_results(results: Dict[str, float]) -> Dict[str, Any]`

Analyze benchmark results and provide insights.

**Parameters:**
- `results`: Dictionary of product names to execution times

**Returns:**
- Dictionary with analysis including fastest, slowest, ratios, and statistics

## Development

### Running Tests

```bash
# Run all tests
pytest

# Run with coverage
pytest --cov=benchmark --cov-report=term-missing

# Run specific test file
pytest tests/test_bench.py -v
```

### Code Quality

```bash
# Run the audit script (linting + testing)
python scripts/audit.py

# Run with additional checks
python scripts/audit.py --with-mypy --with-coverage

# Individual tools
flake8 benchmark/ tests/ scripts/
mypy benchmark/
black benchmark/ tests/ scripts/
isort benchmark/ tests/ scripts/
>>>>>>> 834f7549
```

### Project Structure

```
benchmark/
<<<<<<< HEAD
├── benchmark/           # Main package
│   ├── __init__.py     # Package exports
│   ├── core.py         # Core benchmarking classes
│   ├── runner.py       # Benchmark runner
│   ├── utils.py        # Utility functions
│   └── cli.py          # Command-line interface
├── tests/              # Test suite
│   ├── test_core.py    # Core functionality tests
│   ├── test_runner.py  # Runner tests
│   └── test_utils.py   # Utility tests
├── scripts/            # Development scripts
│   └── audit_code.py   # Code audit script
├── pyproject.toml      # Project configuration
├── .flake8            # Flake8 configuration
├── .gitignore         # Git ignore rules
├── Makefile           # Development automation
└── README.md          # This file
```

## Configuration Files

### pyproject.toml

Complete project configuration including:
- Build system setup
- Dependencies (production and development)
- Tool configuration (black, isort, mypy, pytest)
- Code coverage settings

### .flake8

Linting configuration:
- Line length: 88 characters (consistent with black)
- Ignored error codes for compatibility
- Per-file ignore rules for specific cases

## Testing

Run the complete test suite:

```bash
# Run all tests
pytest tests/

# Run with coverage
pytest tests/ --cov=benchmark --cov-report=html

# Run specific test file
pytest tests/test_core.py -v
```

## Contributing

1. **Fork the repository**
2. **Create a feature branch**: `git checkout -b feature-name`
3. **Make changes following coding standards**
4. **Run code audit**: `python scripts/audit_code.py`
5. **Ensure all tests pass**: `make check`
6. **Commit changes**: `git commit -m "Description"`
7. **Push to branch**: `git push origin feature-name`
8. **Create Pull Request**

### Code Review Checklist

- [ ] All code follows PEP 8 standards
- [ ] Type hints are provided for all functions
- [ ] Docstrings follow Google style format
- [ ] Tests are written for new functionality
- [ ] Code audit passes all checks
- [ ] No breaking changes to existing API

## License

This project is licensed under the MIT License - see the LICENSE file for details.

## Support

For questions, issues, or contributions, please:

1. Check existing [GitHub Issues](https://github.com/EAGLE605/benchmark/issues)
2. Create a new issue with detailed description
3. Follow the contributing guidelines above

---

**Made with ❤️ for performance testing and code quality**
=======
├── .github/
│   └── workflows/
│       └── ci.yml              # GitHub Actions CI pipeline
├── benchmark/                  # Main package
│   ├── __init__.py            # Package initialization
│   ├── bench.py               # Core benchmarking functions
│   ├── bench_old.py           # Legacy code (reference)
│   └── cli.py                 # Command-line interface
├── tests/
│   ├── __init__.py
│   └── test_bench.py          # Comprehensive unit tests
├── scripts/
│   └── audit.py               # Code quality audit script
├── pyproject.toml             # Project configuration
├── requirements.txt           # Dependencies
├── .gitignore                 # Git ignore rules
└── README.md                  # This file
```

## Code Quality Standards

This project maintains high code quality standards:

- **Linting**: flake8 for style checking
- **Formatting**: black for consistent code formatting  
- **Import Sorting**: isort for organized imports
- **Type Checking**: mypy for static type analysis
- **Testing**: pytest with 80%+ coverage requirement
- **Security**: bandit and safety for security scanning

## Continuous Integration

The project uses GitHub Actions for CI/CD with the following checks:

- ✅ **Multi-Python Testing**: Tests against Python 3.8-3.12
- ✅ **Code Quality**: Linting, formatting, and type checking
- ✅ **Test Coverage**: Minimum 80% coverage requirement
- ✅ **Security Scanning**: Automated security vulnerability checks
- ✅ **Functional Testing**: CLI and module integration tests

## Legacy Code

The project includes `benchmark/bench_old.py` as a reference implementation showing the "before" state. This demonstrates:

- Poor variable naming and code organization
- Lack of type hints and documentation
- Hardcoded values and inflexible design
- Missing error handling and edge cases

Compare this with the modern implementation in `benchmark/bench.py` to see the improvements.

## Contributing

1. Fork the repository
2. Create a feature branch: `git checkout -b feature-name`
3. Make your changes and add tests
4. Run the audit script: `python scripts/audit.py`
5. Ensure all tests pass and code quality checks succeed
6. Commit your changes: `git commit -am 'Add feature'`
7. Push to the branch: `git push origin feature-name`
8. Submit a pull request

## License

MIT License - see LICENSE file for details.

## Changelog

### v1.0.0 (2024)
- Initial release with modern benchmarking capabilities
- Comprehensive test suite with 80%+ coverage
- CLI interface with multiple output formats
- GitHub Actions CI/CD pipeline
- Code quality automation with audit script
- Full documentation and examples
>>>>>>> 834f7549
<|MERGE_RESOLUTION|>--- conflicted
+++ resolved
@@ -1,4 +1,3 @@
-<<<<<<< HEAD
 # Benchmark Tool
 
 A comprehensive Python benchmarking tool for performance testing and measurement with built-in code quality standards and syntax compliance.
@@ -16,7 +15,6 @@
 ## Installation
 
 ### From Source
-=======
 # Benchmark
 
 [![CI Pipeline](https://github.com/EAGLE605/benchmark/workflows/CI%20Pipeline/badge.svg)](https://github.com/EAGLE605/benchmark/actions)
@@ -40,14 +38,12 @@
 ## Quick Start
 
 ### Installation
->>>>>>> 834f7549
 
 ```bash
 # Clone the repository
 git clone https://github.com/EAGLE605/benchmark.git
 cd benchmark
 
-<<<<<<< HEAD
 # Install in development mode
 pip install -e .[dev]
 ```
@@ -164,7 +160,6 @@
 make clean         # Clean build artifacts
 make check         # Run all checks (lint, type-check, test)
 make ci-check      # Run CI checks with coverage
-=======
 # Install dependencies
 pip install -r requirements.txt
 
@@ -295,14 +290,12 @@
 mypy benchmark/
 black benchmark/ tests/ scripts/
 isort benchmark/ tests/ scripts/
->>>>>>> 834f7549
 ```
 
 ### Project Structure
 
 ```
 benchmark/
-<<<<<<< HEAD
 ├── benchmark/           # Main package
 │   ├── __init__.py     # Package exports
 │   ├── core.py         # Core benchmarking classes
@@ -389,7 +382,6 @@
 ---
 
 **Made with ❤️ for performance testing and code quality**
-=======
 ├── .github/
 │   └── workflows/
 │       └── ci.yml              # GitHub Actions CI pipeline
@@ -464,5 +456,4 @@
 - CLI interface with multiple output formats
 - GitHub Actions CI/CD pipeline
 - Code quality automation with audit script
-- Full documentation and examples
->>>>>>> 834f7549
+- Full documentation and examples